import numpy as np
import scipy.linalg as scl
from utils import raiseIfNan


def rev_enumerate(l):
    return reversed(list(enumerate(l)))


class SolverFDDP:
    """ Run a modified version DDP solver, that is performing a more advanced
    feasibility search.

    The solver computes an optimal trajectory and control commmands by iteratives
    running backward and forward passes. The backward-pass updates locally the
    quadratic approximation of the problem and computes descent direction,
    and the forward-pass rollouts this new policy by integrating the system dynamics
    along a tuple of optimized control commands U*.
    The solver is particularly interesting when providing an unfeasible guess (ie x is not
    the rollout of u). In that case the solver does not try to immediatly compute a
    feasible candidate, but rather maintains the gap at the shooting nodes while it is
    searching for a good optimization.
    :param shootingProblem: shooting problem (list of action models along trajectory)
    """

    def __init__(self, shootingProblem):
        self.problem = shootingProblem
        self.allocate()

        self.isFeasible = False  # Change it to true if you know that datas[t].xnext = xs[t+1]
        self.alphas = [2**(-n) for n in range(10)]
        self.th_acceptStep = .1
        self.th_stop = 1e-9
        self.th_grad = 1e-12

        self.x_reg = 0
        self.u_reg = 0
        self.regFactor = 10
        self.regMax = 1e9
        self.regMin = 1e-9
        self.th_step = .5

        self.callback = None

    def models(self):
        """ Return all action models
        """
        return self.problem.runningModels + [self.problem.terminalModel]

    def datas(self):
        """ Return the data for all action models.
        """
        return self.problem.runningDatas + [self.problem.terminalData]

    def setCandidate(self, xs=None, us=None, isFeasible=False, copy=True):
        """ Set the warm-point.

        Set the solver candidate value for the decision variables, as a
        trajectory xs,us of T+1 and T elements.
        :params isFeasible: True for xs are obtained from integrating the us (roll-out).
        :params copy: True for making a copy of the data
        """
        if xs is None:
            xs = [m.State.zero() for m in self.models()]
        elif copy:
            xs = [x.copy() for x in xs]
        if us is None:
            us = [np.zeros(m.nu) for m in self.problem.runningModels]
        elif copy:
            us = [u.copy() for u in us]

        assert (len(xs) == self.problem.T + 1)
        assert (len(us) == self.problem.T)
        self.xs = xs
        self.us = us
        self.isFeasible = isFeasible

    def calc(self):
        """ Compute the tangent (LQR) model.
        """
        self.cost = self.problem.calcDiff(self.xs, self.us)
        if self.isFeasible:
            if hasattr(self, 'gaps'):
                del self.gaps
        else:
            # Gap store the displacement to go from a feasible trajectory to the current xs.
            # gap is so that    xconti [+] gap = xcand  ...
            #              ...  gap = xcand [-] xconti = DIFF(xconti,xcand)
            self.gaps = [self.problem.runningModels[0].State.diff(self.problem.initialState, self.xs[0])] + [
                m.State.diff(d.xnext, x)
                for m, d, x in zip(self.problem.runningModels, self.problem.runningDatas, self.xs[1:])
            ]
        return self.cost

    def computeDirection(self, recalc=True):
        """ Compute the descent direction dx,dx.

        :params recalc: True for recalculating the derivatives at current state and control.
        :returns the descent direction dx,du and the dual lambdas as lists of
        T+1, T and T+1 lengths.
        """
        if recalc:
            self.calc()
        self.backwardPass()
        return [np.nan] * (self.problem.T + 1), self.k, self.Vx

    def stoppingCriteria(self):
        """ Return a sum of positive parameters whose sum quantifies the
        algorithm termination.
        """
        return [sum(q**2) for q in self.Qu]

    def expectedImprovement(self):
        """ Return two scalars denoting the quadratic improvement model
        (i.e. dV = f_0 - f_+ = d1*a + d2*a**2/2)
        """
        d1 = sum([np.dot(q, k) for q, k in zip(self.Qu, self.k)])
        d2 = sum([-np.dot(k, np.dot(q, k)) for q, k in zip(self.Quu, self.k)])
        return [d1, d2]

    def tryStep(self, stepLength):
        """ Rollout the system with a predefined step length.

        :param stepLength: step length
        """
        self.forwardPass(stepLength)
        return self.cost - self.cost_try

    def solve(self, maxiter=100, init_xs=None, init_us=None, isFeasible=False, regInit=None):
        """ Nonlinear solver iterating over the solveQP.

        Compute the optimal xopt,uopt trajectory as lists of T+1 and T terms.
        And a boolean describing the success.
        :param maxiter: Maximum allowed number of iterations
        :param init_xs: Initial state
        :param init_us: Initial control
        """
        self.setCandidate(init_xs, init_us, isFeasible=isFeasible, copy=True)
        self.x_reg = regInit if regInit is not None else self.regMin
        self.u_reg = regInit if regInit is not None else self.regMin
        self.wasFeasible = False
        for i in range(maxiter):
            # print 'i',i
            try:
                self.computeDirection()
            except ArithmeticError:
                self.increaseRegularization()
            d1, d2 = self.expectedImprovement()

            for a in self.alphas:
                # print 'a',a
                try:
                    self.dV = self.tryStep(a)
                except ArithmeticError:
                    # print 'a=%0.3f,   arithmerror .... reject' % a
                    continue
                self.dV_exp = a * (d1 + .5 * d2 * a)
                # print 'a=%0.3f,   exp=%5.1e,   actual=%5.1e .... ' % (a,self.dV_exp,self.dV)
                # or not self.isFeasible
                if d1 < self.th_grad or self.dV > self.th_acceptStep * self.dV_exp:
                    # Accept step
                    self.wasFeasible = self.isFeasible
                    self.setCandidate(self.xs_try, self.us_try, isFeasible=(self.wasFeasible or a == 1), copy=False)
                    self.cost = self.cost_try
                    break
            if a > self.th_step:
                self.decreaseRegularization()
            if a == self.alphas[-1]:
                self.increaseRegularization()
                if self.x_reg == self.regMax:
                    raise ValueError('Max regularization reached')
            self.stepLength = a
            self.iter = i
            self.stop = sum(self.stoppingCriteria())
            if self.callback is not None:
                [c(self) for c in self.callback]

            if self.wasFeasible and self.stop < self.th_stop:
                return self.xs, self.us, True
            # if d1<self.th_grad:
            #     return self.xs,self.us,False

        # Warning: no convergence in max iterations
        return self.xs, self.us, False

    def increaseRegularization(self):
        self.x_reg *= self.regFactor
        if self.x_reg > self.regMax:
            self.x_reg = self.regMax
        self.u_reg = self.x_reg

    def decreaseRegularization(self):
        self.x_reg /= self.regFactor
        if self.x_reg < self.regMin:
            self.x_reg = self.regMin
        self.u_reg = self.x_reg

    # DDP Specific
    def allocate(self):
        """  Allocate matrix space of Q,V and K.
        Done at init time (redo if problem change).
        """
        self.Vxx = [np.zeros([m.ndx, m.ndx]) for m in self.models()]
        self.Vx = [np.zeros([m.ndx]) for m in self.models()]

        self.Q = [np.zeros([m.ndx + m.nu, m.ndx + m.nu]) for m in self.problem.runningModels]
        self.q = [np.zeros([m.ndx + m.nu]) for m in self.problem.runningModels]
        self.Qxx = [Q[:m.ndx, :m.ndx] for m, Q in zip(self.problem.runningModels, self.Q)]
        self.Qxu = [Q[:m.ndx, m.ndx:] for m, Q in zip(self.problem.runningModels, self.Q)]
        self.Qux = [Qxu.T for m, Qxu in zip(self.problem.runningModels, self.Qxu)]
        self.Quu = [Q[m.ndx:, m.ndx:] for m, Q in zip(self.problem.runningModels, self.Q)]
        self.Qx = [q[:m.ndx] for m, q in zip(self.problem.runningModels, self.q)]
        self.Qu = [q[m.ndx:] for m, q in zip(self.problem.runningModels, self.q)]

        self.K = [np.zeros([m.nu, m.ndx]) for m in self.problem.runningModels]
        self.k = [np.zeros([m.nu]) for m in self.problem.runningModels]

    def backwardPass(self):
        """ Run the backward-pass of the DDP algorithm.

        The backward-pass is equivalent to a Riccati recursion. It updates the
        quadratic terms of the optimal control problem, and the gradient and
        Hessian of the value function. Additionally, it computes the new
        feedforward and feedback commands (i.e. control policy). A regularization
        scheme is used to ensure a good search direction. The norm of the gradient,
        a the directional derivatives are computed.
        """
        xs = self.xs
        self.Vx[-1][:] = self.problem.terminalData.Lx
        self.Vxx[-1][:, :] = self.problem.terminalData.Lxx
        if self.x_reg != 0:
            ndx = self.problem.terminalModel.ndx
            self.Vxx[-1][range(ndx), range(ndx)] += self.x_reg

        for t, (model, data) in rev_enumerate(zip(self.problem.runningModels, self.problem.runningDatas)):
            self.Qxx[t][:, :] = data.Lxx + np.dot(data.Fx.T, np.dot(self.Vxx[t + 1], data.Fx))
            self.Qxu[t][:, :] = data.Lxu + np.dot(data.Fx.T, np.dot(self.Vxx[t + 1], data.Fu))
            self.Quu[t][:, :] = data.Luu + np.dot(data.Fu.T, np.dot(self.Vxx[t + 1], data.Fu))
            self.Qx[t][:] = data.Lx + np.dot(self.Vx[t + 1], data.Fx)
            self.Qu[t][:] = data.Lu + np.dot(self.Vx[t + 1], data.Fu)
            if not self.isFeasible:
                # In case the xt+1 are not f(xt,ut) i.e warm start not obtained from roll-out.
                assert (np.allclose(model.State.diff(xs[t + 1], data.xnext), -self.gaps[t + 1]))
                relinearization = np.dot(self.Vxx[t + 1], -self.gaps[t + 1])
                # relinearization = np.dot(self.Vxx[t+1],model.State.diff(xs[t+1],data.xnext))
                self.Qx[t][:] += np.dot(data.Fx.T, relinearization)
                self.Qu[t][:] += np.dot(data.Fu.T, relinearization)

            if self.u_reg != 0:
                self.Quu[t][range(model.nu), range(model.nu)] += self.u_reg

            try:
                if self.Quu[t].shape[0] > 0:
                    Lb = scl.cho_factor(self.Quu[t])
                    self.K[t][:, :] = scl.cho_solve(Lb, self.Qux[t])
                    self.k[t][:] = scl.cho_solve(Lb, self.Qu[t])
                else:
                    pass
            except scl.LinAlgError:
                raise ArithmeticError('backward error')

            # Vx = Qx - Qu K + .5(- Qxu k - k Qux + k Quu K + K Quu k)
            # Qxu k = Qxu Quu^+ Qu
            # Qu  K = Qu Quu^+ Qux = Qxu k
            # k Quu K = Qu Quu^+ Quu Quu^+ Qux = Qu Quu^+ Qux if Quu^+ = Quu^-1
            if self.u_reg == 0:
                self.Vx[t][:] = self.Qx[t] - np.dot(self.Qu[t], self.K[t])
            else:
<<<<<<< HEAD
                self.Vx[t][:] = self.Qx[t] - 2 * np.dot(self.Qu[t], self.K[t]) + np.dot(
                    np.dot(self.k[t], self.Quu[t]), self.K[t])
            self.Vxx[t][:, :] = self.Qxx[t] - np.dot(self.Qxu[t], self.K[t])

            if self.x_reg != 0:
                self.Vxx[t][range(model.ndx), range(model.ndx)] += self.x_reg
            raiseIfNan(self.Vxx[t], ArithmeticError('backward error'))
            raiseIfNan(self.Vx[t], ArithmeticError('backward error'))

    def forwardPass(self, stepLength, warning='ignore'):
=======
                self.Vx[t][:] = self.Qx [t] - 2*np.dot(self.Qu [t],self.K[t]) \
                                + np.dot(np.dot(self.k[t],self.Quu[t]),self.K[t])
            self.Vxx[t][:,:] = self.Qxx[t] - np.dot(self.Qxu[t],self.K[t])
            self.Vxx[t][:,:] = 0.5 * (self.Vxx[t][:,:] + self.Vxx[t][:,:].T) # ensure symmetric

            if self.x_reg != 0: self.Vxx[t][range(model.ndx),range(model.ndx)] += self.x_reg
            raiseIfNan(self.Vxx[t],ArithmeticError('backward error'))
            raiseIfNan(self.Vx[t],ArithmeticError('backward error'))
            
    def forwardPass(self,stepLength,warning='ignore'):
>>>>>>> c91c4c40
        """ Run the forward-pass of the DDP algorithm.

        The forward-pass basically applies a new policy and then rollout the
        system. After this rollouts, it's checked if this policy provides a
        reasonable improvement. For that we use Armijo condition to evaluated the
        choosen step length.
        :param stepLenght: step length
        """
        # Argument b is introduce for debug purpose.
        # Argument warning is also introduce for debug: by default, it masks the numpy warnings
        #    that can be reactivated during debug.
        xs, us = self.xs, self.us
        xtry = [np.nan] * (self.problem.T + 1)  # Remove self.xtry after debug
        utry = [np.nan] * self.problem.T  # Remove self.utry after debug
        ctry = 0
        xnext = self.problem.initialState
        for t, (m, d) in enumerate(zip(self.problem.runningModels, self.problem.runningDatas)):
            if self.isFeasible or stepLength == 1:
                xtry[t] = xnext.copy()
            else:
                xtry[t] = m.State.integrate(xnext, self.gaps[t] * (1 - stepLength))
            utry[t] = us[t] - self.k[t] * stepLength - np.dot(self.K[t], m.State.diff(xs[t], xtry[t]))
            with np.warnings.catch_warnings():
                np.warnings.simplefilter(warning)
                xnext, cost = m.calc(d, xtry[t], utry[t])
            ctry += cost
            raiseIfNan([ctry, cost], ArithmeticError('forward error'))
            raiseIfNan(xnext, ArithmeticError('forward error'))
        if self.isFeasible or stepLength == 1:
            xtry[-1] = xnext.copy()
        else:
            xtry[-1] = self.problem.terminalModel.State.integrate(xnext, self.gaps[-1] * (1 - stepLength))
        with np.warnings.catch_warnings():
            np.warnings.simplefilter(warning)
            ctry += self.problem.terminalModel.calc(self.problem.terminalData, xtry[-1])[1]
        raiseIfNan(ctry, ArithmeticError('forward error'))
        self.xs_try = xtry
        self.us_try = utry
        self.cost_try = ctry
        return xtry, utry, ctry<|MERGE_RESOLUTION|>--- conflicted
+++ resolved
@@ -266,18 +266,6 @@
             if self.u_reg == 0:
                 self.Vx[t][:] = self.Qx[t] - np.dot(self.Qu[t], self.K[t])
             else:
-<<<<<<< HEAD
-                self.Vx[t][:] = self.Qx[t] - 2 * np.dot(self.Qu[t], self.K[t]) + np.dot(
-                    np.dot(self.k[t], self.Quu[t]), self.K[t])
-            self.Vxx[t][:, :] = self.Qxx[t] - np.dot(self.Qxu[t], self.K[t])
-
-            if self.x_reg != 0:
-                self.Vxx[t][range(model.ndx), range(model.ndx)] += self.x_reg
-            raiseIfNan(self.Vxx[t], ArithmeticError('backward error'))
-            raiseIfNan(self.Vx[t], ArithmeticError('backward error'))
-
-    def forwardPass(self, stepLength, warning='ignore'):
-=======
                 self.Vx[t][:] = self.Qx [t] - 2*np.dot(self.Qu [t],self.K[t]) \
                                 + np.dot(np.dot(self.k[t],self.Quu[t]),self.K[t])
             self.Vxx[t][:,:] = self.Qxx[t] - np.dot(self.Qxu[t],self.K[t])
@@ -288,7 +276,6 @@
             raiseIfNan(self.Vx[t],ArithmeticError('backward error'))
             
     def forwardPass(self,stepLength,warning='ignore'):
->>>>>>> c91c4c40
         """ Run the forward-pass of the DDP algorithm.
 
         The forward-pass basically applies a new policy and then rollout the
