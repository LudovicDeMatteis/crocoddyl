import numpy as np


class SolverKKT:
    def __init__(self, shootingProblem):
        self.problem = shootingProblem

        self.nx = sum([m.nx for m in self.models()])
        self.ndx = sum([m.ndx for m in self.models()])
        self.nu = sum([m.nu for m in self.problem.runningModels])

        self.kkt = np.zeros([2 * self.ndx + self.nu, 2 * self.ndx + self.nu])
        self.kktref = np.zeros(2 * self.ndx + self.nu)

        self.hess = self.kkt[:self.ndx + self.nu, :self.ndx + self.nu]
        self.jac = self.kkt[self.ndx + self.nu:, :self.ndx + self.nu]
        self.jacT = self.kkt[:self.ndx + self.nu, self.ndx + self.nu:]
        self.grad = self.kktref[:self.ndx + self.nu]
        self.cval = self.kktref[self.ndx + self.nu:]

        self.Lxx = self.hess[:self.ndx, :self.ndx]
        self.Lxu = self.hess[:self.ndx, self.ndx:]
        self.Lux = self.hess[self.ndx:, :self.ndx]
        self.Luu = self.hess[self.ndx:, self.ndx:]
        self.Lx = self.grad[:self.ndx]
        self.Lu = self.grad[self.ndx:]
        self.Fx = self.jac[:, :self.ndx]
        self.Fu = self.jac[:, self.ndx:]

        self.alphas = [10**(-n) for n in range(7)]
        self.th_acceptStep = .1
        self.th_stop = 1e-9
        self.th_grad = 1e-12

        self.x_reg = 0
        self.u_reg = 0

    def models(self):
        return self.problem.runningModels + [self.problem.terminalModel]

    def datas(self):
        return self.problem.runningDatas + [self.problem.terminalData]

    def setCandidate(self, xs=None, us=None, isFeasible=False, copy=True):
        '''
        Set the solver candidate value for the decision variables, as a trajectory xs,us
        of T+1 and T elements. isFeasible should be set to True if the xs are
        obtained from integrating the us (roll-out).
        If copy is True, make a copy of the data.
        '''
        if xs is None:
            xs = [m.State.zero() for m in self.models()]
        elif copy:
            xs = [x.copy() for x in xs]
        if us is None:
            us = [np.zeros(m.nu) for m in self.problem.runningModels]
        elif copy:
            us = [u.copy() for u in us]

        assert (len(xs) == self.problem.T + 1)
        assert (len(us) == self.problem.T)
        self.xs = xs
        self.us = us
        self.isFeasible = isFeasible

    def calc(self):
        '''
        For a given pair of candidate state and control trajectories,
        compute the KKT system.
        isFeasible should be set True if F(xs,us) = 0 (xs obtained from rollout).
        '''
        xs, us = self.xs, self.us
        problem = self.problem
        self.cost = problem.calcDiff(xs, us)
        ix = 0
        iu = 0
        cx0 = problem.runningModels[0].ndx  # offset on constraint xnext = f(x,u) due to x0 = ref.

        np.fill_diagonal(self.Fx, 1)
        for model, data, xguess in zip(problem.runningModels, problem.runningDatas, xs[1:]):
            ndx = model.ndx
            nu = model.nu
            self.Lxx[ix:ix + ndx, ix:ix + ndx] = data.Lxx
            self.Lxu[ix:ix + ndx, iu:iu + nu] = data.Lxu
            self.Lux[iu:iu + nu, ix:ix + ndx] = data.Lxu.T
            self.Luu[iu:iu + nu, iu:iu + nu] = data.Luu

            self.Lx[ix:ix + ndx] = data.Lx
            self.Lu[iu:iu + nu] = data.Lu

            self.Fx[cx0 + ix:cx0 + ix + ndx, ix:ix + ndx] = -data.Fx
            self.Fu[cx0 + ix:cx0 + ix + ndx, iu:iu + nu] = -data.Fu

            # constraint value = xnext_guess - f(x_guess,u_guess) = diff(f,xnext_guesss)
<<<<<<< HEAD
            self.cval[cx0 + ix:cx0 + ix + ndx] = model.State.diff(data.xnext, xguess)  # data.F
            ix += ndx
            iu += nu

        model, data = problem.terminalModel, problem.terminalData
        ndx = model.ndx
        nu = model.nu
        self.Lxx[ix:ix + ndx, ix:ix + ndx] = data.Lxx
        self.Lx[ix:ix + ndx] = data.Lx
=======
            self.cval[cx0+ix:cx0+ix+ndx] = model.State.diff(data.xnext,xguess) #data.F
            ix += ndx; iu += nu

        model,data = problem.terminalModel,problem.terminalData
        ndx = model.ndx; nu = model.nu
        self.Lxx[ix:ix+ndx,ix:ix+ndx] = data.Lxx
        self.Lx [ix:ix+ndx]           = data.Lx
>>>>>>> c91c4c40

        # constraint value = x_guess - x_ref = diff(x_ref,x_guess)
        self.cval[:cx0] = problem.runningModels[0].State.diff(problem.initialState, xs[0])

        self.jacT[:] = self.jac.T

        # Regularization
        ndx = sum([m.ndx for m in self.models()])
        nu = sum([m.nu for m in self.problem.runningModels])
        if self.x_reg != 0:
            self.kkt[range(ndx), range(ndx)] += self.x_reg
        if self.u_reg != 0:
            self.kkt[range(ndx, ndx + nu), range(ndx, ndx + nu)] += self.u_reg

        return self.cost

<<<<<<< HEAD
    def computeDirection(self, recalc=True):
=======
    def computePrimalDual(self):
        self.primaldual = np.linalg.solve(self.kkt,-self.kktref)
        self.primal = self.primaldual[:self.ndx+self.nu]
        self.dual = self.primaldual[-self.ndx:]
        
    def computeDirection(self,recalc=True):
>>>>>>> c91c4c40
        '''
        Compute the direction of descent for the current guess xs,us.
        if recalc is True, run self.calc() before hand. self.setCandidate
        must have been called before.
        '''
<<<<<<< HEAD
        if recalc:
            self.calc()
        self.primaldual = np.linalg.solve(self.kkt, -self.kktref)
        self.primal = self.primaldual[:self.ndx + self.nu]
        p_x = self.primaldual[:self.ndx]
        p_u = self.primaldual[self.ndx:self.ndx + self.nu]
        self.dual = self.primaldual[-self.ndx:]
        ix = 0
        iu = 0
        dxs = []
        dus = []
        lambdas = []
        for model, data in zip(self.problem.runningModels, self.problem.runningDatas):
            ndx = model.ndx
            nu = model.nu
            dxs.append(p_x[ix:ix + ndx])
            dus.append(p_u[iu:iu + nu])
            lambdas.append(self.dual[ix:ix + ndx])
            ix += ndx
            iu += nu
        dxs.append(p_x[-self.problem.terminalModel.ndx:])
        lambdas.append(self.dual[-self.problem.terminalModel.ndx:])
        self.dxs = dxs
        self.dus = dus
        self.lambdas = lambdas
        return dxs, dus, lambdas
=======
        if recalc: self.calc()
        self.computePrimalDual()

        p_x  = self.primaldual[:self.ndx]
        p_u  = self.primaldual[self.ndx:self.ndx+self.nu]
        ix = 0; iu = 0
        dxs = []; dus = []; lambdas = []
        for model,data in zip(self.problem.runningModels,self.problem.runningDatas):
            ndx = model.ndx; nu = model.nu
            dxs.append( p_x[ix:ix+ndx] )
            dus.append( p_u[iu:iu+nu] )
            lambdas.append( self.dual[ix:ix+ndx] )
            ix+=ndx; iu+=nu
        dxs.append( p_x[-self.problem.terminalModel.ndx:] )
        lambdas.append( self.dual[-self.problem.terminalModel.ndx:] )
        self.dxs = dxs ; self.dus = dus ; self.lambdas = lambdas
        return dxs,dus,lambdas
>>>>>>> c91c4c40

    def expectedImprovement(self):
        '''
        Return the expected improvement that the current step should bring,
        i.e dV_exp = f(xk) - f_exp(xk + delta), where f_exp(xk+delta) = f_k + m_k(delta)
        and m_k is the quadratic model of f at x_k, and delta is the descent direction.
        Then: dv_exp = - grad*delta - .5*hess*delta**2
        '''
        return -np.dot(self.grad, self.primal), -np.dot(np.dot(self.hess, self.primal), self.primal)

    def stoppingCriteria(self):
        '''
        Return two terms:
        * sumsq(dL+dF) = || d/dx Cost - d/dx (lambda^T constraint) ||^2
        * sumsq(cval)  = || d/dlambda L ||^2 = || constraint ||^2
        '''
        lambdas = self.lambdas
        dL = self.grad
        dF1 = [lk - np.dot(lkp1, dk.Fx) for lk, dk, lkp1 in zip(lambdas[:-1], self.problem.runningDatas, lambdas[1:])]
        dF3 = [-np.dot(lkp1, dk.Fu) for lk, dk, lkp1 in zip(lambdas[:-1], self.problem.runningDatas, lambdas[1:])]
        dF = np.concatenate(dF1 + [lambdas[-1]] + dF3)
        return sum((dL + dF)**2), sum(self.cval**2)

    def tryStep(self, stepLength):
        '''
        Compute in x_try,u_try a step by adding stepLength*dx to x.
        Store the result in self.xs_try,self.us_try.
        Return the cost improvement ie cost(xs,us)-cost(xs_try,us_try).
        '''
        self.xs_try = [m.State.integrate(x, stepLength * dx) for m, x, dx in zip(self.models(), self.xs, self.dxs)]
        self.us_try = [u + stepLength * du for u, du in zip(self.us, self.dus)]
        self.cost_try = self.problem.calc(self.xs_try, self.us_try)
        dV = self.cost - self.cost_try
        return dV

    def solve(self, maxiter=100, init_xs=None, init_us=None, isFeasible=False, verbose=False):
        '''
        From an initial guess init_xs,init_us (feasible or not),
        iterate over computeDirection and tryStep until stoppingCriteria is below threshold.
        '''
        self.setCandidate(init_xs, init_us, isFeasible, copy=True)
        for i in range(maxiter):
            self.computeDirection()
            d1, d2 = self.expectedImprovement()

            for a in self.alphas:
                dV = self.tryStep(a)
                if verbose:
                    print('\t\tAccept? %f %f' % (dV, d1 * a + .5 * d2 * a**2))
                if d1 < 1e-9 or not isFeasible or dV > self.th_acceptStep * (d1 * a + .5 * d2 * a**2):
                    # Accept step
                    self.setCandidate(self.xs_try, self.us_try, isFeasible=True, copy=False)
                    break
            if verbose:
                print('Accept iter=%d, a=%f, cost=%.8f' % (i, a, self.problem.calc(self.xs, self.us)))

            self.stop = sum(self.stoppingCriteria())
            if self.stop < self.th_stop:
                return self.xs, self.us, True
            # if d1<self.th_grad:
            #     return self.xs,self.us,False

        # Warning: no convergence in max iterations
        return self.xs, self.us, False<|MERGE_RESOLUTION|>--- conflicted
+++ resolved
@@ -92,17 +92,6 @@
             self.Fu[cx0 + ix:cx0 + ix + ndx, iu:iu + nu] = -data.Fu
 
             # constraint value = xnext_guess - f(x_guess,u_guess) = diff(f,xnext_guesss)
-<<<<<<< HEAD
-            self.cval[cx0 + ix:cx0 + ix + ndx] = model.State.diff(data.xnext, xguess)  # data.F
-            ix += ndx
-            iu += nu
-
-        model, data = problem.terminalModel, problem.terminalData
-        ndx = model.ndx
-        nu = model.nu
-        self.Lxx[ix:ix + ndx, ix:ix + ndx] = data.Lxx
-        self.Lx[ix:ix + ndx] = data.Lx
-=======
             self.cval[cx0+ix:cx0+ix+ndx] = model.State.diff(data.xnext,xguess) #data.F
             ix += ndx; iu += nu
 
@@ -110,7 +99,6 @@
         ndx = model.ndx; nu = model.nu
         self.Lxx[ix:ix+ndx,ix:ix+ndx] = data.Lxx
         self.Lx [ix:ix+ndx]           = data.Lx
->>>>>>> c91c4c40
 
         # constraint value = x_guess - x_ref = diff(x_ref,x_guess)
         self.cval[:cx0] = problem.runningModels[0].State.diff(problem.initialState, xs[0])
@@ -127,49 +115,17 @@
 
         return self.cost
 
-<<<<<<< HEAD
-    def computeDirection(self, recalc=True):
-=======
     def computePrimalDual(self):
         self.primaldual = np.linalg.solve(self.kkt,-self.kktref)
         self.primal = self.primaldual[:self.ndx+self.nu]
         self.dual = self.primaldual[-self.ndx:]
         
     def computeDirection(self,recalc=True):
->>>>>>> c91c4c40
         '''
         Compute the direction of descent for the current guess xs,us.
         if recalc is True, run self.calc() before hand. self.setCandidate
         must have been called before.
         '''
-<<<<<<< HEAD
-        if recalc:
-            self.calc()
-        self.primaldual = np.linalg.solve(self.kkt, -self.kktref)
-        self.primal = self.primaldual[:self.ndx + self.nu]
-        p_x = self.primaldual[:self.ndx]
-        p_u = self.primaldual[self.ndx:self.ndx + self.nu]
-        self.dual = self.primaldual[-self.ndx:]
-        ix = 0
-        iu = 0
-        dxs = []
-        dus = []
-        lambdas = []
-        for model, data in zip(self.problem.runningModels, self.problem.runningDatas):
-            ndx = model.ndx
-            nu = model.nu
-            dxs.append(p_x[ix:ix + ndx])
-            dus.append(p_u[iu:iu + nu])
-            lambdas.append(self.dual[ix:ix + ndx])
-            ix += ndx
-            iu += nu
-        dxs.append(p_x[-self.problem.terminalModel.ndx:])
-        lambdas.append(self.dual[-self.problem.terminalModel.ndx:])
-        self.dxs = dxs
-        self.dus = dus
-        self.lambdas = lambdas
-        return dxs, dus, lambdas
-=======
         if recalc: self.calc()
         self.computePrimalDual()
 
@@ -187,7 +143,6 @@
         lambdas.append( self.dual[-self.problem.terminalModel.ndx:] )
         self.dxs = dxs ; self.dus = dus ; self.lambdas = lambdas
         return dxs,dus,lambdas
->>>>>>> c91c4c40
 
     def expectedImprovement(self):
         '''
