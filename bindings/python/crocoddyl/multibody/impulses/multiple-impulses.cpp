///////////////////////////////////////////////////////////////////////////////
// BSD 3-Clause License
//
// Copyright (C) 2018-2020, LAAS-CNRS, University of Edinburgh
// Copyright note valid unless otherwise stated in individual files.
// All rights reserved.
///////////////////////////////////////////////////////////////////////////////

#include <functional>
#include <map>
#include <memory>
#include <utility>
#include <string>
#include "python/crocoddyl/multibody/multibody.hpp"
#include "python/crocoddyl/utils/map-converter.hpp"
#include "crocoddyl/multibody/impulses/multiple-impulses.hpp"

namespace crocoddyl {
namespace python {

BOOST_PYTHON_MEMBER_FUNCTION_OVERLOADS(ImpulseModelMultiple_addImpulse_wrap, ImpulseModelMultiple::addImpulse, 2, 3)

void exposeImpulseMultiple() {
  // Register custom converters between std::map and Python dict
  typedef boost::shared_ptr<ImpulseItem> ImpulseItemPtr;
  typedef boost::shared_ptr<ImpulseDataAbstract> ImpulseDataPtr;
  bp::to_python_converter<std::map<std::string, ImpulseItemPtr, std::less<std::string>,
                                   std::allocator<std::pair<const std::string, ImpulseItemPtr> > >,
                          map_to_dict<std::string, ImpulseItemPtr, false> >();
  bp::to_python_converter<std::map<std::string, ImpulseDataPtr, std::less<std::string>,
                                   std::allocator<std::pair<const std::string, ImpulseDataPtr> > >,
                          map_to_dict<std::string, ImpulseDataPtr, false> >();
  dict_to_map<std::string, ImpulseItemPtr>().from_python();
  dict_to_map<std::string, ImpulseDataPtr>().from_python();

  bp::register_ptr_to_python<boost::shared_ptr<ImpulseItem> >();

  bp::class_<ImpulseItem>("ImpulseItem", "Describe a impulse item.\n\n",
                          bp::init<std::string, boost::shared_ptr<ImpulseModelAbstract>, bp::optional<bool> >(
                              bp::args("self", "name", "impulse", "active"),
                              "Initialize the impulse item.\n\n"
                              ":param name: impulse name\n"
                              ":param impulse: impulse model\n"
                              ":param active: True if the impulse is activated (default true)"))
      .def_readwrite("name", &ImpulseItem::name, "impulse name")
      .add_property("impulse", bp::make_getter(&ImpulseItem::impulse, bp::return_value_policy<bp::return_by_value>()),
                    "impulse model")
      .def_readwrite("active", &ImpulseItem::active, "impulse status");
  ;

  bp::register_ptr_to_python<boost::shared_ptr<ImpulseModelMultiple> >();

  bp::class_<ImpulseModelMultiple>("ImpulseModelMultiple", bp::init<boost::shared_ptr<StateMultibody> >(
                                                               bp::args("self", "state"),
                                                               "Initialize the multiple impulse model.\n\n"
                                                               ":param state: state of the multibody system"))
      .def("addImpulse", &ImpulseModelMultiple::addImpulse,
           ImpulseModelMultiple_addImpulse_wrap(bp::args("self", "name", "impulse", "active"),
                                                "Add an impulse item.\n\n"
                                                ":param name: impulse name\n"
                                                ":param impulse: impulse model\n"
                                                ":param active: True if the impulse is activated (default true)"))
      .def("removeImpulse", &ImpulseModelMultiple::removeImpulse, bp::args("self", "name"),
           "Remove an impulse item.\n\n"
           ":param name: impulse name")
      .def("changeImpulseStatus", &ImpulseModelMultiple::changeImpulseStatus, bp::args("self", "name", "active"),
           "Change the impulse status.\n\n"
           ":param name: impulse name\n"
           ":param active: impulse status (true for active and false for inactive)")
      .def("calc", &ImpulseModelMultiple::calc_wrap, bp::args("self", "data", "x"),
           "Compute the total impulse Jacobian and drift.\n\n"
           "The rigid impulse model throught acceleration-base holonomic constraint\n"
           "of the impulse frame placement.\n"
           ":param data: impulse data\n"
           ":param x: state vector")
      .def("calcDiff", &ImpulseModelMultiple::calcDiff_wrap, bp::args("self", "data", "x"),
           "Compute the derivatives of the total impulse holonomic constraint.\n\n"
           "The rigid impulse model throught acceleration-base holonomic constraint\n"
           "of the impulse frame placement.\n"
           ":param data: impulse data\n"
           ":param x: state vector\n")
      .def("updateVelocity", &ImpulseModelMultiple::updateVelocity, bp::args("self", "data", "vnext"),
           "Update the velocity after impulse.\n\n"
           ":param data: impulse data\n"
           ":param vnext: velocity after impulse (dimension nv)")
      .def("updateForce", &ImpulseModelMultiple::updateForce, bp::args("self", "data", "lambda"),
           "Convert the force into a stack of spatial forces.\n\n"
           ":param data: impulse data\n"
           ":param force: force vector (dimension ni)")
      .def("updateVelocityDiff", &ImpulseModelMultiple::updateVelocityDiff, bp::args("self", "data", "dvnext_dx"),
           "Update the velocity after impulse.\n\n"
           ":param data: impulse data\n"
           ":param dvnext_dx: Jacobian of the impulse velocity (dimension nv*ndx)")
      .def("updateForceDiff", &ImpulseModelMultiple::updateForceDiff, bp::args("self", "data", "df_dq"),
           "Update the Jacobian of the impulse force.\n\n"
           "The Jacobian df_dv is zero, then we ignore it\n"
           ":param data: impulse data\n"
           ":param df_dq: Jacobian of the impulse force (dimension ni*nv)")
      .def("createData", &ImpulseModelMultiple::createData, bp::with_custodian_and_ward_postcall<0, 2>(),
           bp::args("self", "data"),
           "Create the total impulse data.\n\n"
           ":param data: Pinocchio data\n"
           ":return total impulse data.")
      .add_property(
          "impulses",
          bp::make_function(&ImpulseModelMultiple::get_impulses, bp::return_value_policy<bp::return_by_value>()),
          "stack of impulses")
      .add_property(
          "state", bp::make_function(&ImpulseModelMultiple::get_state, bp::return_value_policy<bp::return_by_value>()),
          "state of the multibody system")
      .add_property("ni",
                    bp::make_function(&ImpulseModelMultiple::get_ni, bp::return_value_policy<bp::return_by_value>()),
                    "dimension of the active impulse vector")
      .add_property(
          "ni_total",
          bp::make_function(&ImpulseModelMultiple::get_ni_total, bp::return_value_policy<bp::return_by_value>()),
          "dimension of the total impulse vector");

  bp::register_ptr_to_python<boost::shared_ptr<ImpulseDataMultiple> >();

  bp::class_<ImpulseDataMultiple>(
      "ImpulseDataMultiple", "Data class for multiple impulses.\n\n",
      bp::init<ImpulseModelMultiple*, pinocchio::Data*>(
          bp::args("self", "model", "data"),
          "Create multi-impulse data.\n\n"
          ":param model: multi-impulse model\n"
          ":param data: Pinocchio data")[bp::with_custodian_and_ward<1, 2, bp::with_custodian_and_ward<1, 3> >()])
<<<<<<< HEAD
      .add_property("Jc", bp::make_getter(&ImpulseDataMultiple::Jc, bp::return_value_policy<bp::return_by_value>()),
                    bp::make_setter(&ImpulseDataMultiple::Jc), "Jacobian for all impulses (active and inactive)")
      .add_property("dv0_dq",
                    bp::make_getter(&ImpulseDataMultiple::dv0_dq, bp::return_value_policy<bp::return_by_value>()),
                    bp::make_setter(&ImpulseDataMultiple::dv0_dq),
                    "Jacobian of the previous impulse velocity (active and inactive)")
      .add_property("vnext",
                    bp::make_getter(&ImpulseDataMultiple::vnext, bp::return_value_policy<bp::return_by_value>()),
=======
      .add_property("vnext", bp::make_getter(&ImpulseDataMultiple::vnext, bp::return_internal_reference<>()),
>>>>>>> cdac522e
                    bp::make_setter(&ImpulseDataMultiple::vnext), "impulse velocity")
      .add_property("dvnext_dx", bp::make_getter(&ImpulseDataMultiple::dvnext_dx, bp::return_internal_reference<>()),
                    bp::make_setter(&ImpulseDataMultiple::dvnext_dx), "Jacobian of the impulse velocity")
      .add_property("impulses",
                    bp::make_getter(&ImpulseDataMultiple::impulses, bp::return_value_policy<bp::return_by_value>()),
                    "stack of impulses data")
      .def_readwrite("fext", &ImpulseDataMultiple::fext, "external spatial forces");
}

}  // namespace python
}  // namespace crocoddyl<|MERGE_RESOLUTION|>--- conflicted
+++ resolved
@@ -125,18 +125,13 @@
           "Create multi-impulse data.\n\n"
           ":param model: multi-impulse model\n"
           ":param data: Pinocchio data")[bp::with_custodian_and_ward<1, 2, bp::with_custodian_and_ward<1, 3> >()])
-<<<<<<< HEAD
-      .add_property("Jc", bp::make_getter(&ImpulseDataMultiple::Jc, bp::return_value_policy<bp::return_by_value>()),
+      .add_property("Jc", bp::make_getter(&ImpulseDataMultiple::Jc, bp::return_internal_reference<>()),
                     bp::make_setter(&ImpulseDataMultiple::Jc), "Jacobian for all impulses (active and inactive)")
       .add_property("dv0_dq",
-                    bp::make_getter(&ImpulseDataMultiple::dv0_dq, bp::return_value_policy<bp::return_by_value>()),
+                    bp::make_getter(&ImpulseDataMultiple::dv0_dq, bp::return_internal_reference<>()),
                     bp::make_setter(&ImpulseDataMultiple::dv0_dq),
                     "Jacobian of the previous impulse velocity (active and inactive)")
-      .add_property("vnext",
-                    bp::make_getter(&ImpulseDataMultiple::vnext, bp::return_value_policy<bp::return_by_value>()),
-=======
       .add_property("vnext", bp::make_getter(&ImpulseDataMultiple::vnext, bp::return_internal_reference<>()),
->>>>>>> cdac522e
                     bp::make_setter(&ImpulseDataMultiple::vnext), "impulse velocity")
       .add_property("dvnext_dx", bp::make_getter(&ImpulseDataMultiple::dvnext_dx, bp::return_internal_reference<>()),
                     bp::make_setter(&ImpulseDataMultiple::dvnext_dx), "Jacobian of the impulse velocity")
