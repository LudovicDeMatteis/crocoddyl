--- conflicted
+++ resolved
@@ -70,15 +70,10 @@
 
       .def<void (CostModelControl::*)(const boost::shared_ptr<CostDataAbstract>&, const Eigen::VectorXd&)>(
           "calcDiff", &CostModelControl::calcDiff_wrap, bp::args("self", "data", "x"))
-<<<<<<< HEAD
       .add_property("reference",
-                    bp::make_function(&CostModelControl::get_uref, bp::return_value_policy<bp::return_by_value>()),
+                    bp::make_function(&CostModelControl::get_uref, bp::return_internal_reference<>()),
                     &CostModelControl::set_reference<Eigen::VectorXd>, "reference control vector")
-      .add_property("uref",
-                    bp::make_function(&CostModelControl::get_uref, bp::return_value_policy<bp::return_by_value>()),
-=======
       .add_property("uref", bp::make_function(&CostModelControl::get_uref, bp::return_internal_reference<>()),
->>>>>>> 2d2bdd2a
                     &CostModelControl::set_uref, "reference control");
 }
 
