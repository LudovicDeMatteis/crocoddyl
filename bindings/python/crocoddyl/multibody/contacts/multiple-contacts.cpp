///////////////////////////////////////////////////////////////////////////////
// BSD 3-Clause License
//
// Copyright (C) 2018-2020, LAAS-CNRS, University of Edinburgh
// Copyright note valid unless otherwise stated in individual files.
// All rights reserved.
///////////////////////////////////////////////////////////////////////////////

#include <functional>
#include <map>
#include <memory>
#include <utility>
#include <string>
#include "python/crocoddyl/multibody/multibody.hpp"
#include "python/crocoddyl/utils/map-converter.hpp"
#include "crocoddyl/multibody/contacts/multiple-contacts.hpp"

namespace crocoddyl {
namespace python {

BOOST_PYTHON_MEMBER_FUNCTION_OVERLOADS(ContactModelMultiple_addContact_wrap, ContactModelMultiple::addContact, 2, 3)

void exposeContactMultiple() {
  // Register custom converters between std::map and Python dict
  typedef boost::shared_ptr<ContactItem> ContactItemPtr;
  typedef boost::shared_ptr<ContactDataAbstract> ContactDataPtr;
  bp::to_python_converter<std::map<std::string, ContactItemPtr, std::less<std::string>,
                                   std::allocator<std::pair<const std::string, ContactItemPtr> > >,
                          map_to_dict<std::string, ContactItemPtr, false> >();
  bp::to_python_converter<std::map<std::string, ContactDataPtr, std::less<std::string>,
                                   std::allocator<std::pair<const std::string, ContactDataPtr> > >,
                          map_to_dict<std::string, ContactDataPtr, false> >();
  dict_to_map<std::string, ContactItemPtr>().from_python();
  dict_to_map<std::string, ContactDataPtr>().from_python();

  bp::register_ptr_to_python<boost::shared_ptr<ContactItem> >();

  bp::class_<ContactItem>("ContactItem", "Describe a contact item.\n\n",
                          bp::init<std::string, boost::shared_ptr<ContactModelAbstract>, bp::optional<bool> >(
                              bp::args("self", "name", "contact", "active"),
                              "Initialize the contact item.\n\n"
                              ":param name: contact name\n"
                              ":param contact: contact model\n"
                              ":param active: True if the contact is activated (default true)"))
      .def_readwrite("name", &ContactItem::name, "contact name")
      .add_property("contact", bp::make_getter(&ContactItem::contact, bp::return_value_policy<bp::return_by_value>()),
                    "contact model")
      .def_readwrite("active", &ContactItem::active, "contact status");

  bp::register_ptr_to_python<boost::shared_ptr<ContactModelMultiple> >();

  bp::class_<ContactModelMultiple>(
      "ContactModelMultiple",
      bp::init<boost::shared_ptr<StateMultibody>, bp::optional<int> >(bp::args("self", "state", "nu"),
                                                                      "Initialize the multiple contact model.\n\n"
                                                                      ":param state: state of the multibody system\n"
                                                                      ":param nu: dimension of control vector"))
      .def("addContact", &ContactModelMultiple::addContact,
           ContactModelMultiple_addContact_wrap(bp::args("self", "name", "contact", "active"),
                                                "Add a contact item.\n\n"
                                                ":param name: contact name\n"
                                                ":param contact: contact model\n"
                                                ":param active: True if the contact is activated (default true)"))
      .def("removeContact", &ContactModelMultiple::removeContact, bp::args("self", "name"),
           "Remove a contact item.\n\n"
           ":param name: contact name")
      .def("changeContactStatus", &ContactModelMultiple::changeContactStatus, bp::args("self", "name", "active"),
           "Change the contact status.\n\n"
           ":param name: contact name\n"
           ":param active: contact status (true for active and false for inactive)")
      .def("calc", &ContactModelMultiple::calc_wrap, bp::args("self", "data", "x"),
           "Compute the total contact Jacobian and drift.\n\n"
           "The rigid contact model throught acceleration-base holonomic constraint\n"
           "of the contact frame placement.\n"
           ":param data: contact data\n"
           ":param x: state vector")
      .def("calcDiff", &ContactModelMultiple::calcDiff_wrap, bp::args("self", "data", "x"),
           "Compute the derivatives of the total contact holonomic constraint.\n\n"
           "The rigid contact model throught acceleration-base holonomic constraint\n"
           "of the contact frame placement.\n"
           ":param data: contact data\n"
           ":param x: state vector\n")
      .def("updateAcceleration", &ContactModelMultiple::updateAcceleration, bp::args("self", "data", "dv"),
           "Update the constrained acceleration.\n\n"
           ":param data: contact data\n"
           ":param dv: constrained acceleration (dimension nv)")
      .def("updateForce", &ContactModelMultiple::updateForce, bp::args("self", "data", "force"),
           "Convert the force into a stack of spatial forces.\n\n"
           ":param data: contact data\n"
           ":param force: force vector (dimension nc)")
      .def("updateForceDiff", &ContactModelMultiple::updateForceDiff, bp::args("self", "data", "df_dx", "df_du"),
           "Update the Jacobians of the force.\n\n"
           ":param data: contact data\n"
           ":param df_dx: Jacobian of the force with respect to the state (dimension nc*ndx)\n"
           ":param df_du: Jacobian of the force with respect to the control (dimension nc*nu)")
      .def("createData", &ContactModelMultiple::createData, bp::with_custodian_and_ward_postcall<0, 2>(),
           bp::args("self", "data"),
           "Create the total contact data.\n\n"
           ":param data: Pinocchio data\n"
           ":return total contact data.")
      .add_property(
          "contacts",
          bp::make_function(&ContactModelMultiple::get_contacts, bp::return_value_policy<bp::return_by_value>()),
          "stack of contacts")
      .add_property(
          "state", bp::make_function(&ContactModelMultiple::get_state, bp::return_value_policy<bp::return_by_value>()),
          "state of the multibody system")
      .add_property("nc",
                    bp::make_function(&ContactModelMultiple::get_nc, bp::return_value_policy<bp::return_by_value>()),
                    "dimension of the active contact vector")
      .add_property(
          "nc_total",
          bp::make_function(&ContactModelMultiple::get_nc_total, bp::return_value_policy<bp::return_by_value>()),
          "dimension of the total contact vector")
      .add_property("nu",
                    bp::make_function(&ContactModelMultiple::get_nu, bp::return_value_policy<bp::return_by_value>()),
                    "dimension of control vector");

  bp::register_ptr_to_python<boost::shared_ptr<ContactDataMultiple> >();

  bp::class_<ContactDataMultiple>(
      "ContactDataMultiple", "Data class for multiple contacts.\n\n",
      bp::init<ContactModelMultiple*, pinocchio::Data*>(
          bp::args("self", "model", "data"),
          "Create multicontact data.\n\n"
          ":param model: multicontact model\n"
          ":param data: Pinocchio data")[bp::with_custodian_and_ward<1, 2, bp::with_custodian_and_ward<1, 3> >()])
<<<<<<< HEAD
      .add_property("Jc", bp::make_getter(&ContactDataMultiple::Jc, bp::return_value_policy<bp::return_by_value>()),
                    bp::make_setter(&ContactDataMultiple::Jc), "Jacobian for all contacts (active and inactive)")
      .add_property("a0", bp::make_getter(&ContactDataMultiple::a0, bp::return_value_policy<bp::return_by_value>()),
                    bp::make_setter(&ContactDataMultiple::a0),
                    "desired acceleration for all contacts (active and inactive)")
      .add_property("da0_dx",
                    bp::make_getter(&ContactDataMultiple::da0_dx, bp::return_value_policy<bp::return_by_value>()),
                    bp::make_setter(&ContactDataMultiple::da0_dx),
                    "Jacobian of the desired acceleration for all contacts (active and inactive)")
      .add_property("dv", bp::make_getter(&ContactDataMultiple::dv, bp::return_value_policy<bp::return_by_value>()),
=======
      .add_property("dv", bp::make_getter(&ContactDataMultiple::dv, bp::return_internal_reference<>()),
>>>>>>> cdac522e
                    bp::make_setter(&ContactDataMultiple::dv), "constrained acceleration in generalized coordinates")
      .add_property("ddv_dx", bp::make_getter(&ContactDataMultiple::ddv_dx, bp::return_internal_reference<>()),
                    bp::make_setter(&ContactDataMultiple::ddv_dx),
                    "Jacobian of the constrained acceleration in generalized coordinates")
      .add_property("contacts",
                    bp::make_getter(&ContactDataMultiple::contacts, bp::return_value_policy<bp::return_by_value>()),
                    "stack of contacts data")
      .def_readwrite("fext", &ContactDataMultiple::fext, "external spatial forces");
}

}  // namespace python
}  // namespace crocoddyl<|MERGE_RESOLUTION|>--- conflicted
+++ resolved
@@ -125,20 +125,15 @@
           "Create multicontact data.\n\n"
           ":param model: multicontact model\n"
           ":param data: Pinocchio data")[bp::with_custodian_and_ward<1, 2, bp::with_custodian_and_ward<1, 3> >()])
-<<<<<<< HEAD
-      .add_property("Jc", bp::make_getter(&ContactDataMultiple::Jc, bp::return_value_policy<bp::return_by_value>()),
+      .add_property("Jc", bp::make_getter(&ContactDataMultiple::Jc, bp::return_internal_reference<>()),
                     bp::make_setter(&ContactDataMultiple::Jc), "Jacobian for all contacts (active and inactive)")
-      .add_property("a0", bp::make_getter(&ContactDataMultiple::a0, bp::return_value_policy<bp::return_by_value>()),
+      .add_property("a0", bp::make_getter(&ContactDataMultiple::a0, bp::return_internal_reference<>()),
                     bp::make_setter(&ContactDataMultiple::a0),
                     "desired acceleration for all contacts (active and inactive)")
       .add_property("da0_dx",
-                    bp::make_getter(&ContactDataMultiple::da0_dx, bp::return_value_policy<bp::return_by_value>()),
+                    bp::make_getter(&ContactDataMultiple::da0_dx,  bp::return_internal_reference<>()),
                     bp::make_setter(&ContactDataMultiple::da0_dx),
                     "Jacobian of the desired acceleration for all contacts (active and inactive)")
-      .add_property("dv", bp::make_getter(&ContactDataMultiple::dv, bp::return_value_policy<bp::return_by_value>()),
-=======
-      .add_property("dv", bp::make_getter(&ContactDataMultiple::dv, bp::return_internal_reference<>()),
->>>>>>> cdac522e
                     bp::make_setter(&ContactDataMultiple::dv), "constrained acceleration in generalized coordinates")
       .add_property("ddv_dx", bp::make_getter(&ContactDataMultiple::ddv_dx, bp::return_internal_reference<>()),
                     bp::make_setter(&ContactDataMultiple::ddv_dx),
