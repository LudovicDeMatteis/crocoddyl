--- conflicted
+++ resolved
@@ -74,11 +74,7 @@
  * cache friendly,
  * multi-thread friendly
  * Python bindings (including models and solvers abstractions) via **[Boost Python](https://wiki.python.org/moin/boost.python)**
-<<<<<<< HEAD
  * C++ 14/17/20 compliant
-=======
- * C++ 11/14/17/20 compliant
->>>>>>> 15cfa5f1
  * extensively tested
  * automatic code generation support via **[CppADCodeGen](https://github.com/joaoleal/CppADCodeGen)**
 
