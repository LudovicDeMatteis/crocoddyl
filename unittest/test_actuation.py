--- conflicted
+++ resolved
@@ -1,11 +1,8 @@
-<<<<<<< HEAD
-=======
 from crocoddyl import StatePinocchio, CostModelSum
 from crocoddyl import DifferentialActionModelNumDiff
 from crocoddyl import m2a, a2m, absmax, absmin
 from crocoddyl import loadTalosArm
 from testutils import assertNumDiff, NUMDIFF_MODIFIER
->>>>>>> 7e160284
 import numpy as np
 from numpy.linalg import norm
 import pinocchio
@@ -127,13 +124,6 @@
 
 mnum = DifferentialActionModelNumDiff(model)
 dnum = mnum.createData()
-<<<<<<< HEAD
-mnum.calcDiff(dnum, x, u)
-
-assert (absmax(data.Fx - dnum.Fx) / model.nx < 1e3 * mnum.disturbance)
-assert (absmax(data.Fu - dnum.Fu) / model.nu < 1e2 * mnum.disturbance)
-=======
 mnum.calcDiff(dnum,x,u)
 assertNumDiff(data.Fx, dnum.Fx, NUMDIFF_MODIFIER*mnum.disturbance) # threshold was 2.7e-2, is now 2.11e-4 (see assertNumDiff.__doc__)
-assertNumDiff(data.Fu, dnum.Fu, NUMDIFF_MODIFIER*mnum.disturbance) # threshold was 7e-3, is now 2.11e-4 (see assertNumDiff.__doc__)
->>>>>>> 7e160284
+assertNumDiff(data.Fu, dnum.Fu, NUMDIFF_MODIFIER*mnum.disturbance) # threshold was 7e-3, is now 2.11e-4 (see assertNumDiff.__doc__)