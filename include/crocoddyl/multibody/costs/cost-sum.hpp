--- conflicted
+++ resolved
@@ -166,44 +166,26 @@
     Lu = _Lu;
   }
   void set_Lxx(const Eigen::MatrixXd& _Lxx) {
-<<<<<<< HEAD
-    if (Lxx.rows() != _Lxx.rows() && Lxx.cols() != _Lxx.cols()) {
+    if (Lxx.rows() != _Lxx.rows() || Lxx.cols() != _Lxx.cols()) {
       throw_pretty("Invalid argument: "
                    << "Lxx has wrong dimension (it should be " + std::to_string(Lxx.rows()) + ", " +
                           std::to_string(Lxx.cols()) + ")");
-=======
-    if (Lxx.rows() != _Lxx.rows() || Lxx.cols() != _Lxx.cols()) {
-      throw std::invalid_argument("Lxx has wrong dimension (it should be " + std::to_string(Lxx.rows()) + ", " +
-                                  std::to_string(Lxx.cols()) + ")");
->>>>>>> 298faba2
     }
     Lxx = _Lxx;
   }
   void set_Lxu(const Eigen::MatrixXd& _Lxu) {
-<<<<<<< HEAD
-    if (Lxu.rows() != _Lxu.rows() && Lxu.cols() != _Lxu.cols()) {
+    if (Lxu.rows() != _Lxu.rows() || Lxu.cols() != _Lxu.cols()) {
       throw_pretty("Invalid argument: "
                    << "Lxu has wrong dimension (it should be " + std::to_string(Lxu.rows()) + ", " +
                           std::to_string(Lxu.cols()) + ")");
-=======
-    if (Lxu.rows() != _Lxu.rows() || Lxu.cols() != _Lxu.cols()) {
-      throw std::invalid_argument("Lxu has wrong dimension (it should be " + std::to_string(Lxu.rows()) + ", " +
-                                  std::to_string(Lxu.cols()) + ")");
->>>>>>> 298faba2
     }
     Lxu = _Lxu;
   }
   void set_Luu(const Eigen::MatrixXd& _Luu) {
-<<<<<<< HEAD
-    if (Luu.rows() != _Luu.rows() && Luu.cols() != _Luu.cols()) {
+    if (Luu.rows() != _Luu.rows() || Luu.cols() != _Luu.cols()) {
       throw_pretty("Invalid argument: "
                    << "Luu has wrong dimension (it should be " + std::to_string(Luu.rows()) + ", " +
                           std::to_string(Luu.cols()) + ")");
-=======
-    if (Luu.rows() != _Luu.rows() || Luu.cols() != _Luu.cols()) {
-      throw std::invalid_argument("Luu has wrong dimension (it should be " + std::to_string(Luu.rows()) + ", " +
-                                  std::to_string(Luu.cols()) + ")");
->>>>>>> 298faba2
     }
     Luu = _Luu;
   }
