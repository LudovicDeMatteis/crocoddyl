///////////////////////////////////////////////////////////////////////////////
// BSD 3-Clause License
//
// Copyright (C) 2020-2021, University of Edinburgh
// Copyright note valid unless otherwise stated in individual files.
// All rights reserved.
///////////////////////////////////////////////////////////////////////////////

#ifndef CROCODDYL_MULTIBODY_COSTS_CONTACT_IMPULSE_HPP_
#define CROCODDYL_MULTIBODY_COSTS_CONTACT_IMPULSE_HPP_

#include "crocoddyl/multibody/fwd.hpp"
#include "crocoddyl/core/cost-base.hpp"
#include "crocoddyl/multibody/states/multibody.hpp"
#include "crocoddyl/multibody/residuals/contact-impulse.hpp"
#include "crocoddyl/multibody/frames.hpp"
#include "crocoddyl/core/utils/exception.hpp"
#include "crocoddyl/core/utils/deprecate.hpp"

namespace crocoddyl {

/**
 * @brief Define a contact impulse cost function
 *
 * This cost function defines a residual vector \f$\mathbf{r}=\boldsymbol{\lambda}-\boldsymbol{\lambda}^*\f$,
 * where \f$\boldsymbol{\lambda}, \boldsymbol{\lambda}^*\f$ are the current and reference spatial impulses,
 * respectively. The current spatial impulses \f$\boldsymbol{\lambda}\in\mathbb{R}^{ni}\f$is computed by
 * `ActionModelImpulseFwdDynamicsTpl`, with `ni` as the dimension of the impulse.
 *
 * Both cost and residual derivatives are computed analytically, where th force vector \f$\boldsymbol{\lambda}\f$ and
 * its derivatives \f$\left(\frac{\partial\boldsymbol{\lambda}}{\partial\mathbf{x}},
 * \frac{\partial\boldsymbol{\lambda}}{\partial\mathbf{u}}\right)\f$ are computed by
 * `ActionModelImpulseFwdDynamicsTpl`. These values are stored in a shared data (i.e.
 * DataCollectorImpulseTpl). Note that this cost function cannot be used with other action models.
 * For the computation of the cost Hessian, we use the Gauss-Newton approximation, e.g.
 * \f$\mathbf{l_{xu}} = \mathbf{l_{x}}^T \mathbf{l_{u}} \f$.
 *
 * \sa ActionModelImpulseFwdDynamicsTpl, DataCollectorImpulseTpl, ActivationModelAbstractTpl
 */
template <typename _Scalar>
class CostModelContactImpulseTpl : public CostModelAbstractTpl<_Scalar> {
 public:
  EIGEN_MAKE_ALIGNED_OPERATOR_NEW

  typedef _Scalar Scalar;
  typedef MathBaseTpl<Scalar> MathBase;
  typedef CostModelAbstractTpl<Scalar> Base;
  typedef CostDataContactImpulseTpl<Scalar> Data;
  typedef StateMultibodyTpl<Scalar> StateMultibody;
  typedef CostDataAbstractTpl<Scalar> CostDataAbstract;
  typedef ActivationModelAbstractTpl<Scalar> ActivationModelAbstract;
  typedef ResidualModelContactImpulseTpl<Scalar> ResidualModelContactImpulse;
  typedef DataCollectorAbstractTpl<Scalar> DataCollectorAbstract;
  typedef FrameForceTpl<Scalar> FrameForce;
  typedef typename MathBase::VectorXs VectorXs;
  typedef typename MathBase::MatrixXs MatrixXs;

  /**
   * @brief Initialize the contact impulse cost model
   *
   * Note that the `nr`, defined in the activation model, has to be lower / equals than 6.
   *
   * @param[in] state       Multibody state
   * @param[in] activation  Activation model
   * @param[in] fref        Reference spatial contact impulse \f$\boldsymbol{\lambda}^*\f$
   */
  CostModelContactImpulseTpl(boost::shared_ptr<StateMultibody> state,
                             boost::shared_ptr<ActivationModelAbstract> activation, const FrameForce& fref);

  /**
   * @brief Initialize the contact impulse cost model
   *
   * We use `ActivationModelQuadTpl` as a default activation model (i.e. \f$a=\frac{1}{2}\|\mathbf{r}\|^2\f$).
   * Note that the `nr`, defined in the activation model, has to be lower / equals than 6.
   *
   * @param[in] state  Multibody state
   * @param[in] fref   Reference spatial contact impulse \f$\boldsymbol{\lambda}^*\f$
   * @param[in] nr     Dimension of residual vector
   */
<<<<<<< HEAD
  DEPRECATED("No needed to pass nr", CostModelContactImpulseTpl(boost::shared_ptr<StateMultibody> state,
                                                                const FrameForce& fref, const std::size_t& nr);)
=======
  CostModelContactImpulseTpl(boost::shared_ptr<StateMultibody> state, const FrameForce& fref, const std::size_t nr);
>>>>>>> f8094633

  /**
   * @brief Initialize the contact impulse cost model
   *
   * We use `ActivationModelQuadTpl` as a default activation model (i.e. \f$a=\frac{1}{2}\|\mathbf{r}\|^2\f$), and `nr`
   * is 6.
   *
   * @param[in] state  Multibody state
   * @param[in] fref   Reference spatial contact impulse \f$\boldsymbol{\lambda}^*\f$
   */
  CostModelContactImpulseTpl(boost::shared_ptr<StateMultibody> state, const FrameForce& fref);
  virtual ~CostModelContactImpulseTpl();

  /**
   * @brief Compute the contact impulse cost
   *
   * The impulse vector is computed by ActionModelImpulseFwdDynamicsTpl and stored in DataCollectorImpulseTpl.
   *
   * @param[in] data  Contact impulse data
   * @param[in] x     State point \f$\mathbf{x}\in\mathbb{R}^{ndx}\f$
   * @param[in] u     Control input \f$\mathbf{u}\in\mathbb{R}^{nu}\f$
   */
  virtual void calc(const boost::shared_ptr<CostDataAbstract>& data, const Eigen::Ref<const VectorXs>& x,
                    const Eigen::Ref<const VectorXs>& u);

  /**
   * @brief Compute the derivatives of the contact impulse cost
   *
   * The impulse derivatives are computed by ActionModelImpulseFwdDynamicsTpl and stored in DataCollectorImpulseTpl.
   *
   * @param[in] data  Contact impulse data
   * @param[in] x     State point \f$\mathbf{x}\in\mathbb{R}^{ndx}\f$
   * @param[in] u     Control input \f$\mathbf{u}\in\mathbb{R}^{nu}\f$
   */
  virtual void calcDiff(const boost::shared_ptr<CostDataAbstract>& data, const Eigen::Ref<const VectorXs>& x,
                        const Eigen::Ref<const VectorXs>& u);

  /**
   * @brief Create the contact impulse cost data
   *
   * @param[in] data  shared data (it should be of type DataCollectorImpulseTpl)
   * @return the cost data.
   */
  virtual boost::shared_ptr<CostDataAbstract> createData(DataCollectorAbstract* const data);

 protected:
  /**
   * @brief Return the reference spatial impulse \f$\boldsymbol{\lambda}^*\f$
   */
  virtual void set_referenceImpl(const std::type_info& ti, const void* pv);

  /**
   * @brief Modify the reference spatial impulse \f$\boldsymbol{\lambda}^*\f$
   */
  virtual void get_referenceImpl(const std::type_info& ti, void* pv) const;

  using Base::activation_;
  using Base::nu_;
  using Base::residual_;
  using Base::state_;
  using Base::unone_;

 protected:
  FrameForce fref_;  //!< Reference spatial impulse \f$\boldsymbol{\lambda}^*\f$
};

template <typename _Scalar>
struct CostDataContactImpulseTpl : public CostDataAbstractTpl<_Scalar> {
  EIGEN_MAKE_ALIGNED_OPERATOR_NEW

  typedef _Scalar Scalar;
  typedef MathBaseTpl<Scalar> MathBase;
  typedef CostDataAbstractTpl<Scalar> Base;
  typedef DataCollectorAbstractTpl<Scalar> DataCollectorAbstract;
  typedef ImpulseModelMultipleTpl<Scalar> ImpulseModelMultiple;
  typedef StateMultibodyTpl<Scalar> StateMultibody;
  typedef typename MathBase::MatrixXs MatrixXs;

  template <template <typename Scalar> class Model>
  CostDataContactImpulseTpl(Model<Scalar>* const model, DataCollectorAbstract* const data)
      : Base(model, data), Arr_Rx(model->get_activation()->get_nr(), model->get_state()->get_ndx()) {
    Arr_Rx.setZero();
  }

  MatrixXs Arr_Rx;
  using Base::activation;
  using Base::cost;
  using Base::Lu;
  using Base::Luu;
  using Base::Lx;
  using Base::Lxu;
  using Base::Lxx;
  using Base::residual;
  using Base::shared;
};

}  // namespace crocoddyl

/* --- Details -------------------------------------------------------------- */
/* --- Details -------------------------------------------------------------- */
/* --- Details -------------------------------------------------------------- */
#include "crocoddyl/multibody/costs/contact-impulse.hxx"

#endif  // CROCODDYL_MULTIBODY_COSTS_CONTACT_IMPULSE_HPP_<|MERGE_RESOLUTION|>--- conflicted
+++ resolved
@@ -77,12 +77,8 @@
    * @param[in] fref   Reference spatial contact impulse \f$\boldsymbol{\lambda}^*\f$
    * @param[in] nr     Dimension of residual vector
    */
-<<<<<<< HEAD
   DEPRECATED("No needed to pass nr", CostModelContactImpulseTpl(boost::shared_ptr<StateMultibody> state,
-                                                                const FrameForce& fref, const std::size_t& nr);)
-=======
-  CostModelContactImpulseTpl(boost::shared_ptr<StateMultibody> state, const FrameForce& fref, const std::size_t nr);
->>>>>>> f8094633
+                                                                const FrameForce& fref, const std::size_t nr);)
 
   /**
    * @brief Initialize the contact impulse cost model
